--- conflicted
+++ resolved
@@ -12,9 +12,6 @@
 @app.get("/items/{item_id}")
 def read_item(item_id: int, q: str = None):
     return {"item_id": item_id, "q": q}
-
-
-<<<<<<< HEAD
 
 #TODO: Mike
 
@@ -33,12 +30,6 @@
     ...
 
 #END TD
-=======
-@app.get("/chat")
-def chat():
-    print("Chat input recived")
-    # return {"chat": "chat"}
->>>>>>> c8baaf8b
 
 if __name__ == "__main__":
     uvicorn.run(app, host="localhost", port=8005)